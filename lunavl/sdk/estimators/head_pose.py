<<<<<<< HEAD
"""
Module contains a head pose estimator
=======
"""Module contains utils for make face estimations
>>>>>>> 65f79675
"""
from enum import Enum
from typing import Dict

from FaceEngine import IHeadPoseEstimatorPtr, HeadPoseEstimation, FrontalFaceType  # pylint: disable=E0611,E0401

from lunavl.sdk.errors.errors import ErrorInfo
from lunavl.sdk.errors.exceptions import LunaSDKException
from lunavl.sdk.estimators.base_estimation import BaseEstimation, BaseEstimator
from lunavl.sdk.faceengine.facedetector import Landmarks68, BoundingBox
from lunavl.sdk.image_utils.image import VLImage


class FrontalType(Enum):
    """
    Enum for frontal types
    """
    TURNED = "FrontalFace0"  #: Non-frontal face
    FRONTAL = "FrontalFace1"  #: Good for recognition; Doesn't descrease recall and looks fine
    BY_GOST = "FrontalFace2"  #: GOST/ISO angles

    @classmethod
    def fromCoreFrontalType(cls, frontalFaceType: FrontalFaceType) -> 'FrontalType':
        """
        Create frontal type by core frontal type

        Args:
            frontalFaceType: core frontal type

        Returns:
            frontal type
        """
        frontalType = cls(frontalFaceType.name)
        return frontalType

    def __repr__(self):
        return self.value


class HeadPose(BaseEstimation):
    """
    Head pose. Estimate Tait–Bryan angles for head (https://en.wikipedia.org/wiki/Euler_angles#Tait–Bryan_angles).
    Estimation properties:

        - pitch
        - roll
        - yaw
    """

    #  pylint: disable=W0235
    def __init__(self, coreHeadPose: HeadPoseEstimation):
        """
        Init.

        Args:
            coreHeadPose: core head pose estimation.
        """

        super().__init__(coreHeadPose)

    @property
    def yaw(self) -> float:
        """
        Get the yaw angle.

        Returns:
            float in range(0, 1)
        """
        return self._coreEstimation.yaw

    @property
    def pitch(self) -> float:
        """
        Get the pitch angle.

        Returns:
            float in range(0, 1)
        """
        return self._coreEstimation.pitch

    @property
    def roll(self) -> float:
        """
        Get the pitch angle.

        Returns:
            float in range(0, 1)
        """
        return self._coreEstimation.roll

    def asDict(self) -> Dict[str, float]:
        """
        Convert angles to dict.

        Returns:
            {"pitch": self.pitch, "roll": self.roll, "yaw": self.yaw}
        """
        return {"pitch": self.pitch, "roll": self.roll, "yaw": self.yaw}

    def getFrontalType(self) -> FrontalType:
        """
        Get frontal type of head pose estimation.

        Returns:
            frontal type
        """
        return FrontalType.fromCoreFrontalType(self._coreEstimation.getFrontalFaceType())


class HeadPoseEstimator(BaseEstimator):
    """
    HeadPoseEstimator.
    """
    #  pylint: disable=W0235
    def __init__(self, coreHeadPoseEstimator: IHeadPoseEstimatorPtr):
        """
        Init.

        Args:
            coreHeadPoseEstimator: core estimator
        """
        super().__init__(coreHeadPoseEstimator)

    def estimateBy68Landmarks(self, landmarks68: Landmarks68) -> HeadPose:
        """
        Estimate head pose by 68 landmarks.

        Args:
            landmarks68: landmarks68

        Returns:
            estimate head pose
        Raises:
            LunaSDKException: if estimation is failed
        """
        err, headPoseEstimation = self._coreEstimator.estimate(landmarks68.coreEstimation)

        if err.isError:
            error = ErrorInfo.fromSDKError(125, "head pose estimation", err)
            raise LunaSDKException(error)
        return HeadPose(headPoseEstimation)

    #  pylint: disable=W0221
    def estimate(self, landmarks68: Landmarks68) -> HeadPose:
        """
        Realize interface of a abstract  estimator. Call estimateBy68Landmarks
        """
        return self.estimateBy68Landmarks(landmarks68)

    def estimateByBoundingBox(self, detection: BoundingBox, imageWithDetection: VLImage) -> HeadPose:
        """
        Estimate head pose by detection.

        Args:
            detection: detection bounding box
            imageWithDetection: image with the detection.
        Returns:
            estimate head pose
        Raises:
            LunaSDKException: if estimation is failed
        """
        err, headPoseEstimation = self._coreEstimator.estimate(imageWithDetection.coreImage,
                                                               detection.coreEstimation)

        if err.isError:
            error = ErrorInfo.fromSDKError(125, "head pose estimation", err)
            raise LunaSDKException(error)
        return HeadPose(headPoseEstimation)<|MERGE_RESOLUTION|>--- conflicted
+++ resolved
@@ -1,9 +1,5 @@
-<<<<<<< HEAD
 """
 Module contains a head pose estimator
-=======
-"""Module contains utils for make face estimations
->>>>>>> 65f79675
 """
 from enum import Enum
 from typing import Dict
